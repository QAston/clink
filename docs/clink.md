### What is Clink?

Clink combines the native Windows shell cmd.exe with the powerful command line editing features of the GNU Readline library, which provides rich completion, history, and line-editing capabilities. Readline is best known for its use in the famous Unix shell Bash, the standard shell for Mac OS X and many Linux distributions.

### Features

- The same line editing as Bash (from GNU's Readline library).
- History persistence between sessions.
- Context sensitive completion;
 - Executables (and aliases).
 - Directory commands.
 - Environment variables
 - Thirdparty tools; Git, Mercurial, SVN, Go, and P4.
- New keyboard shortcuts;
 - Paste from clipboard (**Ctrl-V**).
 - Incremental history search (**Ctrl-R/Ctrl-S**).
 - Powerful completion (**TAB**).
 - Undo (**Ctrl-Z**).
 - Automatic "cd .." (**Ctrl-Alt-U**).
 - Environment variable expansion (**Ctrl-Alt-E**).
 - (press **Alt-H** for many more...)
- Scriptable completion with Lua.
- Coloured and scriptable prompt.
- Auto-answering of the "Terminate batch job?" prompt.

By default Clink binds **Alt-H** to display the current key bindings. More features can also be found in GNU's [Readline](http://tinyurl.com/oum26rp) and [History](http://tinyurl.com/p92oq5d) libraries' manuals.

### Usage

There are three ways to use Clink the first of which is to add Clink to cmd.exe's autorun registry entry. This can be selected when installing Clink using the installer and Clink also provides the ability to manage this autorun entry from the command line. Running **clink autorun --help** has more information.

The second alternative is to manually run Clink using the command **clink inject** from within a command prompt session to run Clink in that session.

The last option is to use the Clink shortcut that the installer adds to Windows' start menu. This is in essence a shortcut to the command **cmd.exe /k clink inject**.

### How Clink Works

When running Clink via the methods above, Clink checks the parent process is supported and injects a DLL into it. The DLL then hooks the WriteConsole() and ReadConsole() Windows functions. The former is so that Clink can capture the current prompt, and the latter hook allows Clink to provide it's own Readline-powered command line editing.

### Configuring Clink

The easiest way to configure Clink is to use Clink's **set** command line option.  This can list, query, and set Clink's settings. Run **clink set --help** from a Clink-installed cmd.exe process to learn more both about how to use it and to get descriptions for Clink's various options.

Configuring Clink by and large involves configuring Readline by creating a **clink_inputrc** file. There is excellent documentation for all the options available to configure Readline in Readline's [manual](http://tinyurl.com/oum26rp).

Where Clink looks for **clink_inputrc** (as well as .lua scripts and the settings file) depends on which distribution of Clink was used. If you installed Clink using the .exe installer then Clink uses the current user's non-roaming application data directory. This user directory is usually found in one of the following locations;

- c:\Documents and Settings\&lt;username&gt;\Local Settings\Application Data *(XP)*
- c:\Users\&lt;username&gt;\AppData\Local *(Vista onwards)*

The .zip distribution of Clink creates and uses a directory called **profile** which is located in the same directory where Clink's core files are found.

All of the above locations can be overriden using the **--profile &lt;path&gt;** command line option which is specified when injecting Clink into cmd.exe using **clink inject**.

#### Settings

It is also possible to configure settings specific to Clink. These are stored in a file called **settings** which is found in one of the locations mentioned in the previous section. The settings file gets created the first time Clink is run.

Settings loaded from the file can be overriden by setting environment variables matching the setting name and prefixed with "clink.". For example, the command **set clink.prompt_colour=10** will turn the prompt green regardless of what is in the settings file. Overrides are not saved to disk.

<<<<<<< HEAD
The following table describes the available settings;
=======
Name                     | Description
----                     | -----------
**ctrld_exits**          | Ctrl-D exits the process when it is pressed on an empty line.
**esc_clears_line**      | Clink clears the current line when Esc is pressed (unless Readline's Vi mode is enabled).
**exec_match_style**     | Changes how Clink will match executables when there is no path separator on the line. 0 = PATH only, 1 = PATH and CWD, 2 = PATH, CWD, and directories. In all cases both executables and directories are matched when there is a path separator present.
**match_colour**         | Colour to use when displaying matches. A value less than 0 will be the opposite brightness of the default colour.
**prompt_colour**        | Surrounds the prompt in ANSI escape codes to set the prompt's colour (0..15). Disabled when the value is less than 0.
**terminate_autoanswer** | Automatically answers cmd.exe's **Terminate batch job (Y/N)?** prompts. 0 = disabled, 1 = answer Y, 2 = answer N.
**persist_history**      | Enable or disable the saving and loading of command history between sessions.
>>>>>>> 0697baa3

Name                         | Description
----                         | -----------
**ctrld_exits**              | Ctrl-D exits the process when it is pressed on an empty line.
**esc_clears_line**          | Clink clears the current line when Esc is pressed (unless Readline's Vi mode is enabled).
**exec_match_style**         | Changes how Clink will match executables when there is no path separator on the line. 0 = PATH only, 1 = PATH and CWD, 2 = PATH, CWD, and directories. In all cases both executables and directories are matched when there is a path separator present.
**match_colour**             | Colour to use when displaying matches. A value less than 0 will be the opposite brightness of the default colour.
**persist_history**          | Enable or disable the saving and loading of command history between sessions.
**prompt_colour**            | Surrounds the prompt in ANSI escape codes to set the prompt's colour. Disabled when the value is less than 0.
**space_prefix_match_files** | If the line begins with whitespace then Clink bypasses executable matching and will match all files and directories instead.
**terminate_autoanswer**     | Automatically answers cmd.exe's **Terminate batch job (Y/N)?** prompts. 0 = disabled, 1 = answer Y, 2 = answer N.
**use_altgr_substitute**     | Windows provides Ctrl-Alt as a substitute for AltGr, historically to support keyboards with no AltGr key. This may collide with some of Readline's bindings.
 
### Extending Clink

The Readline library allows clients to offer an alternative path for creating completion matches. Clink uses this to hook Lua into the completion process making it possible to script the generation of matches with Lua scripts. The following sections describe this in more detail and shows some examples.

#### The Location of Lua Scripts

Clink looks for Lua scripts in the folders as described in the **Configuring Clink** section. By default **Ctrl-Q** is mapped to reload all Lua scripts which can be useful when developing and iterating on your own scripts.

#### Match Generators

These are Lua functions that are registered with Clink and are called as part of Readline's completion process. Match generator functions take the following form;

```
function my_match_generator(text, first, last)
    -- Use text/rl_state.line_buffer to create matches,
    -- Submit matches to Clink using clink.add_match()
    -- Return true/false.
end
```

**Text** is the word that is being completed, **first** and **last** and the indices into the complete line buffer for **text** (the full line buffer can be accessed using the variable **rl_state.line_buffer**). If no further match generators need to be called then the function should return true.

Registering the match generation function is done as follows;

```
clink.register_match_generator(my_match_generator, sort_id)
```

The **sort_id** argument is used to sort the match generators such that generators with a lower sort ids are called first.

Here is an simple example script that checks if **text** begins with a **%** character and then uses the remained of **text** to match the names of environment variables.

```
function env_vars_match_generator(text, first, last)
    if not text:find("^%%") then
        return false
    end

    text = clink.lower(text:sub(2))
    local text_len = #text
    for _, name in ipairs(clink.get_env_var_names()) do
        if clink.lower(name:sub(1, text_len)) == text then
            clink.add_match('%'..name..'%')
        end
    end

    return true
end

clink.register_match_generator(env_vars_match_generator, 10)
```

#### Argument Completion

Clink provides a framework for writing complex argument match generators in Lua.  It works by creating a parser object that describes a command's arguments and flags and then registering the parser with Clink. When Clink detects the command is being entered on the current command line being editied, it uses the parser to generate matches.

Here is an example of a simple parser for the command **foobar**;

```
my_parser = clink.arg.new_parser()
my_parser:set_flags("-foo", "-bar")
my_parser:set_arguments(
    { "hello", "hi" },
    { "world", "wombles" }
)

clink.arg.register_parser("foobar", my_parser)
```

This parser describes a command that has two positional arguments each with two potential options. It also has two flags which the parser considers to be position independent meaning that provided the word being completed starts with a certain prefix the parser with attempt to match the from the set of flags.

On the command line completion would look something like this;

```
C:\>foobar hello -foo wo
world   wombles
C:\>foobar hello -foo wo_
```

As an alternative to calling **clink.arg.set_arguments()** and **clink.arg.set_flags()** you can instead provide the parser's flags and positional arguments as arguments to **clink.arg.new_parser()** as follows;

```
some_parser = clink.arg.new_parser(
    { "arg1-1", "arg1-2" },
    { "arg2-1", "arg2-2" },
    "-flag1", "-flag2"
)
```

##### More Advanced Stuff

###### Linking Parsers

There are often situations where the parsing of a command's arguments is dependent on the previous words (**git merge ...** compared to **git log ...** for example). For these scenarios Clink allows you to link parsers to arguments' words using Lua's concatenation operator. Parsers can also be concatenated with flags too.

```
a_parser = clink.arg.new_parser():set_arguments({"foo", "bar" })
b_parser = clink.arg.new_parser():set_arguments({ "abc", "123" })
c_parser = clink.arg.new_parser()
c_parser:set_arguments(
    { "foobar" .. b_parser },
    { c_parser }
)
```

With syntax from preceeded section this converts into:

```
parser = clink.arg.new_parser
a_parser = parser({"foo", "bar" })
c_parser = parser(
    { "foobar" .. parser({ "abc", "123" }) },
    { c_parser }
)
```

As the example above shows, it is also possible to use a parser without concatenating it to a word. When Clink follows a link to a parser it is permanent and it will not return to the previous parser.

###### Functions As Argument Options

Argument options are not limited solely to strings. Clink also accepts functions too so more context aware argument options can be used.

```
function rainbow_function(word)
    return { "red", "white", "blue" }
end

the_parser = clink.arg.new_parser()
the_parser:set_arguments(
    { "zippy", "bungle", "george" },
    { rainbow_function, "yellow", "green" }
)
```

The functions take a single argument which is a word from the command line being edited (or partial word if it is the one under the cursor). Functions should return a table of potential matches (or an empty table if it calls clink.add_match() directly itself).

#### Filtering The Match Display

In some instances it may be preferable to display potential matches in an alternative form than the generated matches passed to and used internally by Readline. This happens for example with Readline's standard file name matches, where the matches are the whole word being completed but only the last part of the path is shown (e.g. the match **foo/bar** is displayed as **bar**).

To facilitate custom match generators that may wish to do this there is the **clink.match_display_filter** variable. This can be set to a function that will then be called before matches are to be displayed.

```
function my_display_filter(matches)
    new_matches = {}

    for _, m in ipairs(matches) do
        local _, _, n = m:find("\\([^\\]+)$")
        table.insert(new_matches, n)
    end

    return new_matches
end

function my_match_generator(text, first, last)
    ...

    clink.match_display_filter = my_display_filter
    return true
end
```

The function's single argument **matches** is a table containing what Clink is going to display. The return value is a table with the input matches filtered as required by the match generator. The value of **clink.match_display_filter** is reset every time match generation is invoked.

#### Customising The Prompt

Before Clink displays the prompt it filters the prompt through Lua so that the prompt can be customised. This happens each and every time that the prompt is shown which allows for context sensitive customisations (such as showing the current branch of a git repository for example).

Writing a prompt filter is straight forward and best illustrated with an example that displays the current git branch when the current directory is a git repository.

```
function git_prompt_filter()
    for line in io.popen("git branch 2>nul"):lines() do
        local m = line:match("%* (.+)$")
        if m then
            clink.prompt.value = "["..m.."] "..clink.prompt.value
            break
        end
    end

    return false
end

clink.prompt.register_filter(git_prompt_filter, 50)
```

The filter function takes no arguments instead receiving and modifying the prompt through the **clink.prompt.value** variable. It returns true if the prompt filtering is finished, and false if it should continue on to the next registered filter.

A filter function is registered into the filter chain by passing the function to **clink.prompt.register_filter()** along with a sort id which dictates the order in which filters are called. Lower sort ids are called first.

### The Clink Lua API

#### Matches

##### clink.add_match(text)

Outputs **text** as a match for the active completion.

##### clink.compute_lcd(text, matches)

Returns the least-common-denominator of **matches**. It is assumed that **text** was the input to generate **matches**. As such it is expected that each match starts with **text**.

##### clink.get_match(index)

Returns a match by **index** from the matches output by clink.add_match().

##### clink.is_match(needle, candidate)

Given a **needle** (such as the section of the current line buffer being completed), this function returns true or false if **candidate** begins with **needle**. Readline's -/_ case-mapping is respected if it is enabled.

##### clink.is_single_match(matches)

Checks each match in the table **matches** and checks to see if they are all duplicates of each other.

##### clink.match_count()

Returns the number of matches output by calls to clink.add_match().

##### clink.match_display_filter

This variable can be set to a function so that matches can be filtered before they are displayed. See **Display Filtering** section for more info.

##### clink.matches_are_files()

Tells Readline that the matches we are passing back to it are files. This will cause Readline to append the path separator character to the line if there's only one match, and mark directories when displaying multiple matches.

##### clink.register_match_generator(generator, sort_id)

Registers a match **generator** function that is called to generate matches when the complete keys is press (TAB by default).

The generator function takes the form **generator_function(text, first, last)** where **text** is the portion of the line buffer that is to be completed, **first** and **last** are the start and end indices into the line buffer for **text**.

##### clink.set_match(index, value)

Explicitly sets match at **index** to **value**.

#### Argument Framework

##### parser:add_arguments(table1, table2, ...)

Adds more positional arguments to the parser. See **parser:set_arguments()**.

##### parser:add_flags(flag1, flag2, ...)

Adds more flags to the parser. See **parser:set_flags()**.

##### parser:be_precise()

Ordinarily Clink only loosely matches word as it traverses a parser. Calling this will make Clink only accept an exact matching word to consider moving onto the next one.

##### parser:disable_file_matching()

If this is called then Clink will not default to matching the file system if parsing comes to an end or can not be completed.

##### parser:dump()

Prints the parser to stdout.

##### parser:go(parts)

This runs the parser for the table of words **parts**. It returns a table of argument options. It is this method that Clink uses internally.

##### parser:is_flag(word)

Returns true of **word** is a valid flag.

##### parser:loop(index)

By default parsers do not loop and parsing comes to an end when there are no more arguments to traverse through. If loop() is called Clink will loop back to argument at **index** rather than terminating the parse.

##### parser:set_arguments(table1, table2, ...)

This method sets the parser's positional arguments. Each of the variable number of arguments to the method is a table of potential options for the argument at that position. Note that calling this method replaces any existing positional arguments the parser may already have. Use **parser:add_arguments()** to append more positional arguments.

##### parser:set_flags(flag1, flag2, ...)

Sets the parser's flags (which can be thought of as position independent arguments). Each argument is a string and must start with the expected flag prefix ("-" by default). Be aware that calling **set_flags()** will replace the parser's existing flags. To add more use **parser:add_flags()**.

#### Prompt Filtering

##### clink.prompt.register_filter(filter, sort_id)

Used to register a **filter** function to pre-process the prompt before use by Readline. Filters are called by **sort_id** where lower sort ids get called first. Filter functions will receive no arguments and return true if filtering is finished. Getting and setting the prompt value is done through the **clink.prompt.value** variable.

##### clink.prompt.value

User-provided prompt filter functions can get and set the prompt value using this variable.

#### Miscellaneous

##### clink.chdir(path)

Changes the current working directory to **path**. Clink caches and restores the working directory between calls to the match generation so that it does not interfere with the processes normal operation.

##### clink.find_dirs(mask, case_map)

Returns a table (array) of directories that match the supplied **mask**. If **case_map** is **true** then Clink will adjust the last part of the mask's path so that returned matches respect Readline's case-mapping feature (if it is enabled). For example; **.\foo_foo\bar_bar*** becomes **.\foo_foo\bar?bar***.

There is no support for recursively traversing the path in **mask**.

##### clink.find_files(mask, case_map)

Returns a table (array) of files that match the supplied **mask**. See **find_dirs** for details on the **case_map** argument.

There is no support for recursively traversing the path in **mask**.

##### clink.get_cwd()

Returns the current working directory.

##### clink.get_console_aliases()

Returns a table of all the registered console aliases. Windows' console alias API is exposed via **doskey** or progromatically via the AddConsoleAlias() function.

##### clink.get_env(env_var_name)

Returns the value of the environment variable **env_var_name**. This is preferable to the built-in Lua function os.getenv() as the latter uses a cached version of the current process' environment which can result in incorrect results.

##### clink.get_env_var_names()

Returns a table of the names of the current process' environment variables.

##### clink.get_host_process()

Returns the name of the host process (the rl_readline_name variable).

##### clink.get_screen_info()

Returns a table describing the current console buffer's state with the following
contents;

```
{
    -- Dimensions of the console's buffer.
    buffer_width
    buffer_height

    -- Dimensions of the visible area of the console buffer.
    window_width
    window_height
}
```

##### clink.get_setting_str(name)

Retrieves the Clink setting **name**, returning it as a string.  See **Settings** for more information on the available settings.

##### clink.get_setting_int(name)

As **clink.get_setting_str** but returning a number instead.

##### clink.is_dir(path)

Returns true if **path** resolves to a directory.

##### clink.is_rl_variable_true(readline_var_name)

Returns the boolean value of a Readline variable. These can be set with the clink_inputrc file, more details of which can be found in the [Readline manual](http://tinyurl.com/oum26rp).

##### clink.lower(text)

Same as os.lower() but respects Readline's case-mapping feature which will consider - and _ as case insensitive.

Care should be taken when using this to generate masks for file/dir find operations due to the -/_ giving different results (unless of course Readline's extended case-mapping is disabled).

##### clink.match_files(pattern, full_path, find_func)

Globs files using **pattern** and adds results as matches. If **full_path** is **true** then the path from **pattern** is prefixed to the results (otherwise only the file names are included). The last argument **find_func** is the function to use to do the globbing. If it's unspecified (or nil) Clink falls back to **clink.find_files**.

##### clink.match_words(text, words)

Calls clink.is_match() on each word in the table **words** and adds matches to Clink that match the needle **text**.

##### clink.quote_split(str, ql, qr)

This function takes the string **str** which is quoted by **ql** (the opening quote character) and **qr** (the closing character) and splits it into parts as per the quotes. A table of these parts is returned.

```
clink.quote_split("pre(middle)post", "(", ")") = {
    "pre", "middle", "post"
}
```

##### clink.slash_translation(type)

Controls how Clink will translate the path separating slashes for the current path being completed. Values for **type** are;

- -1 - no translation
- 0 - to backslashes
- 1 - to forward slashes.


##### clink.split(str, sep)

Splits the string **str** into pieces separated by **sep**, returning a table of the pieces.

##### clink.suppress_char_append()

This stops Readline from adding a trailing character when completion is finished (usually when a single match is returned). The suffixing of a character is enabled before completion functions are called so a call to this will only apply for the current completion.

By default Readline appends a space character (' ') when the is only a single match unless it is completing files where it will use the path separator instead.

##### clink.suppress_quoting()

Suppress the prefixing and suffixing of quotes even if there is a character in the current word being completed that would ordinarily need surrounding in quotes.

#### Readline Constants

Clink exposes a small amount of state from Readline in the global **rl_state** table. Readline's nomenclature is maintained (minus the *rl* prefix) so Readline's manual can also be used as reference. This table should be considered read-only - changes to the table's members are not fed back to Readline.

##### rl_state.line_buffer

This variable contains the current state of the whole line being edited.

##### rl_state.point

The current cursor position within the line buffer.

### Miscellaneous

#### Binding special keys

Due to differences between Windows and Linux, escape codes for keys like PageUp/Down and the arrow keys are different in Clink. Escape codes take the format **\e`?** where '?' is one of the characters from the following table;

Key      | Normal | Shift | Ctrl | Ctrl-Shift
:-:      | :-:    | :-:   | :-:  | :-:
Home     | G      | a     | w    | !
Up       | H      | b     | T    | "
PageUp   | I      | c     | U    | #
Left     | K      | d     | s    | $
Right    | M      | e     | t    | %
End      | O      | f     | u    | &
Down     | P      | g     | V    | '
PageDown | Q      | h     | v    | (
Insert   | R      | i     | W    | )
Delete   | S      | j     | X    | *

Here is an example line from a clink_inputrc file that binds Shift-End to the Readline function **transpose-word** function;

```
"\e`f": transpose-word
```

#### Readline's menu-complete

Clink supports Readline's menu-complete command (which is similar to vanilla cmd.exe completion that cycles through matches rather than displaying available ones). To use this menu-style completion Clink provides the alternative command **clink-menu-completion-shim**. Using this ensures that appropriate path separator translation takes place.

#### Powershell

Clink has basic support for Powershell. In order to show completion correctly Clink needs to parse Powershell's prompt to extract the current directory. If the prompt has been customized Clink is unlikely to work as expected.

<!-- vim: wrap nolist ft=markdown
--><|MERGE_RESOLUTION|>--- conflicted
+++ resolved
@@ -58,19 +58,7 @@
 
 Settings loaded from the file can be overriden by setting environment variables matching the setting name and prefixed with "clink.". For example, the command **set clink.prompt_colour=10** will turn the prompt green regardless of what is in the settings file. Overrides are not saved to disk.
 
-<<<<<<< HEAD
 The following table describes the available settings;
-=======
-Name                     | Description
-----                     | -----------
-**ctrld_exits**          | Ctrl-D exits the process when it is pressed on an empty line.
-**esc_clears_line**      | Clink clears the current line when Esc is pressed (unless Readline's Vi mode is enabled).
-**exec_match_style**     | Changes how Clink will match executables when there is no path separator on the line. 0 = PATH only, 1 = PATH and CWD, 2 = PATH, CWD, and directories. In all cases both executables and directories are matched when there is a path separator present.
-**match_colour**         | Colour to use when displaying matches. A value less than 0 will be the opposite brightness of the default colour.
-**prompt_colour**        | Surrounds the prompt in ANSI escape codes to set the prompt's colour (0..15). Disabled when the value is less than 0.
-**terminate_autoanswer** | Automatically answers cmd.exe's **Terminate batch job (Y/N)?** prompts. 0 = disabled, 1 = answer Y, 2 = answer N.
-**persist_history**      | Enable or disable the saving and loading of command history between sessions.
->>>>>>> 0697baa3
 
 Name                         | Description
 ----                         | -----------
@@ -79,7 +67,7 @@
 **exec_match_style**         | Changes how Clink will match executables when there is no path separator on the line. 0 = PATH only, 1 = PATH and CWD, 2 = PATH, CWD, and directories. In all cases both executables and directories are matched when there is a path separator present.
 **match_colour**             | Colour to use when displaying matches. A value less than 0 will be the opposite brightness of the default colour.
 **persist_history**          | Enable or disable the saving and loading of command history between sessions.
-**prompt_colour**            | Surrounds the prompt in ANSI escape codes to set the prompt's colour. Disabled when the value is less than 0.
+**prompt_colour**            | Surrounds the prompt in ANSI escape codes to set the prompt's colour (0..15). Disabled when the value is less than 0.
 **space_prefix_match_files** | If the line begins with whitespace then Clink bypasses executable matching and will match all files and directories instead.
 **terminate_autoanswer**     | Automatically answers cmd.exe's **Terminate batch job (Y/N)?** prompts. 0 = disabled, 1 = answer Y, 2 = answer N.
 **use_altgr_substitute**     | Windows provides Ctrl-Alt as a substitute for AltGr, historically to support keyboards with no AltGr key. This may collide with some of Readline's bindings.
